--- conflicted
+++ resolved
@@ -22,6 +22,7 @@
 import java.util.Map;
 import java.util.Random;
 import java.util.concurrent.ThreadLocalRandom;
+
 import org.apache.rocketmq.broker.BrokerController;
 import org.apache.rocketmq.broker.mqtrace.AbortProcessException;
 import org.apache.rocketmq.broker.mqtrace.ConsumeMessageContext;
@@ -570,107 +571,8 @@
         }
     }
 
-<<<<<<< HEAD
     protected SendMessageRequestHeader parseRequestHeader(RemotingCommand request) throws RemotingCommandException {
         return SendMessageRequestHeader.parseRequestHeader(request);
-=======
-    protected SendMessageRequestHeader parseRequestHeader(RemotingCommand request)
-        throws RemotingCommandException {
-
-        SendMessageRequestHeaderV2 requestHeaderV2 = null;
-        SendMessageRequestHeader requestHeader = null;
-        switch (request.getCode()) {
-            case RequestCode.SEND_BATCH_MESSAGE:
-            case RequestCode.SEND_MESSAGE_V2:
-                requestHeaderV2 =
-                        (SendMessageRequestHeaderV2) request
-                                .decodeCommandCustomHeader(SendMessageRequestHeaderV2.class);
-            case RequestCode.SEND_MESSAGE:
-                if (null == requestHeaderV2) {
-                    requestHeader =
-                        (SendMessageRequestHeader) request
-                            .decodeCommandCustomHeader(SendMessageRequestHeader.class);
-                } else {
-                    requestHeader = SendMessageRequestHeaderV2.createSendMessageRequestHeaderV1(requestHeaderV2);
-                }
-            default:
-                break;
-        }
-        return requestHeader;
-    }
-
-    static SendMessageRequestHeaderV2 decodeSendMessageHeaderV2(RemotingCommand request)
-        throws RemotingCommandException {
-        SendMessageRequestHeaderV2 r = new SendMessageRequestHeaderV2();
-        HashMap<String, String> fields = request.getExtFields();
-        if (fields == null) {
-            throw new RemotingCommandException("the ext fields is null");
-        }
-
-        String s = fields.get("a");
-        checkNotNull(s, "the custom field <a> is null");
-        r.setA(s);
-
-        s = fields.get("b");
-        checkNotNull(s, "the custom field <b> is null");
-        r.setB(s);
-
-        s = fields.get("c");
-        checkNotNull(s, "the custom field <c> is null");
-        r.setC(s);
-
-        s = fields.get("d");
-        checkNotNull(s, "the custom field <d> is null");
-        r.setD(Integer.parseInt(s));
-
-        s = fields.get("e");
-        checkNotNull(s, "the custom field <e> is null");
-        r.setE(Integer.parseInt(s));
-
-        s = fields.get("f");
-        checkNotNull(s, "the custom field <f> is null");
-        r.setF(Integer.parseInt(s));
-
-        s = fields.get("g");
-        checkNotNull(s, "the custom field <g> is null");
-        r.setG(Long.parseLong(s));
-
-        s = fields.get("h");
-        checkNotNull(s, "the custom field <h> is null");
-        r.setH(Integer.parseInt(s));
-
-        s = fields.get("i");
-        if (s != null) {
-            r.setI(s);
-        }
-
-        s = fields.get("j");
-        if (s != null) {
-            r.setJ(Integer.parseInt(s));
-        }
-
-        s = fields.get("k");
-        if (s != null) {
-            r.setK(Boolean.parseBoolean(s));
-        }
-
-        s = fields.get("l");
-        if (s != null) {
-            r.setL(Integer.parseInt(s));
-        }
-
-        s = fields.get("m");
-        if (s != null) {
-            r.setM(Boolean.parseBoolean(s));
-        }
-        return r;
-    }
-
-    private static void checkNotNull(String s, String msg) throws RemotingCommandException {
-        if (s == null) {
-            throw new RemotingCommandException(msg);
-        }
->>>>>>> b136f9bb
     }
 
     protected int randomQueueId(int writeQueueNums) {
